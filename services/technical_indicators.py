import pandas as pd
import numpy as np
import logging
import talib
from config import load_config

logger = logging.getLogger(__name__)

class TechnicalIndicators:
    """
    Technical indicators calculator for crypto trading
    """
    
    @staticmethod
    def calculate_sma(data, window):
        """Simple Moving Average"""
        return data.rolling(window=window).mean()
    
    @staticmethod
    def calculate_ema(data, window):
        """Exponential Moving Average"""
        return data.ewm(span=window, adjust=False).mean()
    
    @staticmethod
    def calculate_rsi(data, window=14):
        """Relative Strength Index"""
        delta = data.diff()
        gain = (delta.where(delta > 0, 0)).rolling(window=window).mean()
        loss = (-delta.where(delta < 0, 0)).rolling(window=window).mean()
        rs = gain / loss
        return 100 - (100 / (1 + rs))
    
    @staticmethod
    def calculate_macd(data, fast=12, slow=26, signal=9):
        """MACD indicator"""
        ema_fast = TechnicalIndicators.calculate_ema(data, fast)
        ema_slow = TechnicalIndicators.calculate_ema(data, slow)
        macd_line = ema_fast - ema_slow
        signal_line = TechnicalIndicators.calculate_ema(macd_line, signal)
        histogram = macd_line - signal_line
        
        return macd_line, signal_line, histogram
    
    @staticmethod
    def calculate_bollinger_bands(data, window=20, std=2):
        """Bollinger Bands with SMA (legacy)"""
        sma = TechnicalIndicators.calculate_sma(data, window)
        rolling_std = data.rolling(window=window).std()
        upper_band = sma + (rolling_std * std)
        lower_band = sma - (rolling_std * std)
        
        return upper_band, lower_band, sma
    
    @staticmethod
    def calculate_bollinger_bands_ema(data, window=20, std=2):
        """Bollinger Bands with EMA for more responsive middle band"""
        ema = TechnicalIndicators.calculate_ema(data, window)
        rolling_std = data.rolling(window=window).std()
        upper_band = ema + (rolling_std * std)
        lower_band = ema - (rolling_std * std)
        
        return upper_band, lower_band, ema
    
    @staticmethod
    def calculate_stochastic(high, low, close, k_window=14, d_window=3):
        """Stochastic Oscillator"""
        lowest_low = low.rolling(window=k_window).min()
        highest_high = high.rolling(window=k_window).max()
        k_percent = ((close - lowest_low) / (highest_high - lowest_low)) * 100
        d_percent = k_percent.rolling(window=d_window).mean()
        
        return k_percent, d_percent

    @staticmethod
    def calculate_atr(high, low, close, timeperiod=14):
        """Average True Range using TA-Lib"""
        return talib.ATR(high.to_numpy(), low.to_numpy(), close.to_numpy(), timeperiod=timeperiod)

    @staticmethod
    def calculate_market_regime(df):
        """Calculate market regime: trending, ranging, or volatile"""
        if len(df) < 50:
            return 'ranging'

        # ATR-based volatility
        atr = TechnicalIndicators.calculate_atr(df['high'], df['low'], df['close'], timeperiod=14)
        atr_pct = (atr / df['close']) * 100

        # Trend strength using ADX concept
        high_low_range = df['high'].rolling(20).max() - df['low'].rolling(20).min()
        close_range = df['close'].iloc[-1] - df['close'].iloc[-20] if len(df) >= 20 else 0
        trend_strength = abs(close_range) / high_low_range.iloc[-1] if high_low_range.iloc[-1] > 0 else 0

        volatility_score = atr_pct.iloc[-1]

        if volatility_score > 3.0:
            return 'volatile'
        elif trend_strength > 0.6:
            return 'trending'
        else:
            return 'ranging'

    @staticmethod
    def get_adaptive_parameters(df):
        """Get adaptive parameters based on market regime by reading from config."""
        regime = TechnicalIndicators.calculate_market_regime(df)
        config = load_config()
        
        # Capitalize to match section names in setting.ini (e.g., "Volatile")
        section = regime.capitalize()
        
        if section not in config:
            logger.warning(f"'{section}' section not found in setting.ini. Falling back to 'Trending'.")
            section = 'Trending'

        params = {
            'rsi_window': config.getint(section, 'rsi_window', fallback=14),
            'bb_window': config.getint(section, 'bb_window', fallback=20),
            'bb_std': config.getfloat(section, 'bb_std', fallback=2.0),
            'macd_fast': config.getint(section, 'macd_fast', fallback=12),
            'macd_slow': config.getint(section, 'macd_slow', fallback=26),
            'macd_signal': config.getint(section, 'macd_signal', fallback=9),
            'regime': regime
        }
        return params

    @staticmethod
    def add_all_indicators(df):
        """Add all technical indicators to DataFrame with adaptive parameters"""
        try:
            if not all(col in df.columns for col in ['high', 'low', 'close']):
                logger.error("DataFrame must contain 'high', 'low', and 'close' columns for adaptive indicators.")
                return df

            # Get adaptive parameters based on market regime
            params = TechnicalIndicators.get_adaptive_parameters(df)

<<<<<<< HEAD
=======
            # Basic moving averages with adaptive periods
            df['ema_20'] = TechnicalIndicators.calculate_ema(df['close'], 20)  # Keep for compatibility
            df['ema_50'] = TechnicalIndicators.calculate_ema(df['close'], 50)  # Add for trend confirmation
            df['ema_12'] = TechnicalIndicators.calculate_ema(df['close'], params['ema_fast'])
            df['ema_26'] = TechnicalIndicators.calculate_ema(df['close'], params['ema_slow'])

>>>>>>> 40e11ece
            # RSI with adaptive period
            df['rsi'] = TechnicalIndicators.calculate_rsi(df['close'], window=params['rsi_window'])

            # MACD with adaptive parameters
            macd_line, signal_line, histogram = TechnicalIndicators.calculate_macd(
                df['close'],
                fast=params['macd_fast'],
                slow=params['macd_slow'],
                signal=params['macd_signal']
            )
            df['macd_line'] = macd_line
            df['macd_signal'] = signal_line
            df['macd_histogram'] = histogram

            # Bollinger Bands with adaptive parameters
            bb_upper, bb_lower, bb_middle = TechnicalIndicators.calculate_bollinger_bands_ema(
                df['close'],
                window=params['bb_window'],
                std=params['bb_std']
            )
            df['bb_upper'] = bb_upper
            df['bb_lower'] = bb_lower
            df['bb_middle'] = bb_middle

            # Stochastic (remains with fixed params for now)
            stoch_k, stoch_d = TechnicalIndicators.calculate_stochastic(
                df['high'], df['low'], df['close']
            )
            df['stoch_k'] = stoch_k
            df['stoch_d'] = stoch_d
            
            # Store market regime info for logging and analysis
            df['market_regime'] = params['regime']
            
            logger.info(f"Indicators added with adaptive parameters (Regime: {params['regime']})")
            return df
            
        except Exception as e:
            logger.error(f"Error calculating technical indicators: {e}")
            import traceback
            logger.error(traceback.format_exc())
            return df
    
    @staticmethod
    def calculate_all_indicators(df):
        """Alias for add_all_indicators for compatibility"""
        return TechnicalIndicators.add_all_indicators(df)<|MERGE_RESOLUTION|>--- conflicted
+++ resolved
@@ -135,15 +135,11 @@
             # Get adaptive parameters based on market regime
             params = TechnicalIndicators.get_adaptive_parameters(df)
 
-<<<<<<< HEAD
-=======
             # Basic moving averages with adaptive periods
             df['ema_20'] = TechnicalIndicators.calculate_ema(df['close'], 20)  # Keep for compatibility
             df['ema_50'] = TechnicalIndicators.calculate_ema(df['close'], 50)  # Add for trend confirmation
             df['ema_12'] = TechnicalIndicators.calculate_ema(df['close'], params['ema_fast'])
             df['ema_26'] = TechnicalIndicators.calculate_ema(df['close'], params['ema_slow'])
-
->>>>>>> 40e11ece
             # RSI with adaptive period
             df['rsi'] = TechnicalIndicators.calculate_rsi(df['close'], window=params['rsi_window'])
 
