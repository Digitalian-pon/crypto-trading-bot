import pandas as pd
import numpy as np
import logging
import talib
from config import load_config

logger = logging.getLogger(__name__)

class TechnicalIndicators:
    """
    Technical indicators calculator for crypto trading
    """
    
    @staticmethod
    def calculate_sma(data, window):
        """Simple Moving Average"""
        return data.rolling(window=window).mean()
    
    @staticmethod
    def calculate_ema(data, window):
        """Exponential Moving Average"""
        return data.ewm(span=window, adjust=False).mean()
    
    @staticmethod
    def calculate_rsi(data, window=14):
        """Relative Strength Index"""
        delta = data.diff()
        gain = (delta.where(delta > 0, 0)).rolling(window=window).mean()
        loss = (-delta.where(delta < 0, 0)).rolling(window=window).mean()
        rs = gain / loss
        return 100 - (100 / (1 + rs))
    
    @staticmethod
    def calculate_macd(data, fast=12, slow=26, signal=9):
        """MACD indicator"""
        ema_fast = TechnicalIndicators.calculate_ema(data, fast)
        ema_slow = TechnicalIndicators.calculate_ema(data, slow)
        macd_line = ema_fast - ema_slow
        signal_line = TechnicalIndicators.calculate_ema(macd_line, signal)
        histogram = macd_line - signal_line
        
        return macd_line, signal_line, histogram
    
    @staticmethod
    def calculate_bollinger_bands(data, window=20, std=2):
        """Bollinger Bands with SMA (legacy)"""
        sma = TechnicalIndicators.calculate_sma(data, window)
        rolling_std = data.rolling(window=window).std()
        upper_band = sma + (rolling_std * std)
        lower_band = sma - (rolling_std * std)
        
        return upper_band, lower_band, sma
    
    @staticmethod
    def calculate_bollinger_bands_ema(data, window=20, std=2):
        """Bollinger Bands with EMA for more responsive middle band"""
        ema = TechnicalIndicators.calculate_ema(data, window)
        rolling_std = data.rolling(window=window).std()
        upper_band = ema + (rolling_std * std)
        lower_band = ema - (rolling_std * std)
        
        return upper_band, lower_band, ema
    
    @staticmethod
    def calculate_stochastic(high, low, close, k_window=14, d_window=3):
        """Stochastic Oscillator"""
        lowest_low = low.rolling(window=k_window).min()
        highest_high = high.rolling(window=k_window).max()
        k_percent = ((close - lowest_low) / (highest_high - lowest_low)) * 100
        d_percent = k_percent.rolling(window=d_window).mean()
        
        return k_percent, d_percent

    @staticmethod
    def calculate_atr(high, low, close, timeperiod=14):
        """Average True Range"""
        return talib.ATR(high.to_numpy(), low.to_numpy(), close.to_numpy(), timeperiod=timeperiod)

    @staticmethod
    def calculate_market_regime(df):
        """Calculate market regime: trending, ranging, or volatile"""
        if len(df) < 50:
            return 'ranging', 0.5

        # ATR-based volatility
        atr = TechnicalIndicators.calculate_atr(df['high'], df['low'], df['close'], 14)
        atr_pct = (atr / df['close']) * 100

        # Trend strength using ADX concept
        high_low_range = df['high'].rolling(20).max() - df['low'].rolling(20).min()
        close_range = df['close'].iloc[-1] - df['close'].iloc[-20] if len(df) >= 20 else 0
        trend_strength = abs(close_range) / high_low_range.iloc[-1] if high_low_range.iloc[-1] > 0 else 0

        volatility_score = atr_pct.iloc[-1]

        if volatility_score > 3.0:  # High volatility
            return 'volatile', volatility_score / 5.0
        elif trend_strength > 0.6:  # Strong trend
            return 'trending', trend_strength
        else:
            return 'ranging', 0.5

    @staticmethod
    def calculate_atr(high, low, close, period=14):
        """Average True Range"""
        tr1 = high - low
        tr2 = abs(high - close.shift())
        tr3 = abs(low - close.shift())
        tr = pd.concat([tr1, tr2, tr3], axis=1).max(axis=1)
        return tr.rolling(period).mean()

    @staticmethod
    def get_adaptive_parameters(df):
        """Get adaptive parameters based on market regime"""
        regime, strength = TechnicalIndicators.calculate_market_regime(df)

        if regime == 'volatile':
            # Volatile market: wider bands, longer periods
            return {
                'rsi_period': 21,  # Slower RSI
                'bb_period': 30,   # Wider BB
                'bb_std': 2.5,     # Wider bands
                'ema_fast': 15,
                'ema_slow': 35,
                'macd_fast': 15,
                'macd_slow': 35,
                'regime': regime
            }
        elif regime == 'trending':
            # Trending market: standard parameters
            return {
                'rsi_period': 14,
                'bb_period': 20,
                'bb_std': 2.0,
                'ema_fast': 12,
                'ema_slow': 26,
                'macd_fast': 12,
                'macd_slow': 26,
                'regime': regime
            }
        else:  # ranging
            # Ranging market: tighter bands, shorter periods
            return {
                'rsi_period': 9,   # Faster RSI
                'bb_period': 15,   # Tighter BB
                'bb_std': 1.5,     # Narrower bands
                'ema_fast': 8,
                'ema_slow': 21,
                'macd_fast': 8,
                'macd_slow': 21,
                'regime': regime
            }

    @staticmethod
    def add_all_indicators(df):
<<<<<<< HEAD
        """Add all technical indicators to DataFrame with dynamic adjustments."""
        try:
            config = load_config()

            # Ensure high, low, close columns exist
            if not all(col in df.columns for col in ['high', 'low', 'close']):
                logger.error("DataFrame must contain 'high', 'low', and 'close' columns.")
                return df

            # --- Dynamic Parameter Logic ---
            df['atr'] = TechnicalIndicators.calculate_atr(df['high'], df['low'], df['close'])
            latest_atr = df['atr'].rolling(window=3).mean().iloc[-1]
            
            volatility_threshold = config.getfloat('DynamicParameters', 'volatility_threshold', fallback=50000)

            if latest_atr > volatility_threshold:
                profile = "HighVolatility"
            else:
                profile = "LowVolatility"

            # Load parameters from config based on profile
            rsi_window = config.getint(profile, 'rsi_window')
            ema_window = config.getint(profile, 'ema_window')
            macd_fast = config.getint(profile, 'macd_fast')
            macd_slow = config.getint(profile, 'macd_slow')
            macd_signal = config.getint(profile, 'macd_signal')
            bb_window = config.getint(profile, 'bb_window')
            bb_std = config.getfloat(profile, 'bb_std')

            # Store dynamic params for debugging/logging
            df['dynamic_profile'] = profile.replace("Volatility", "")
            df['dynamic_rsi_window'] = rsi_window

            # --- Indicator Calculations ---
            # EMA
            df[f'ema_{ema_window}'] = TechnicalIndicators.calculate_ema(df['close'], ema_window)
            
            # RSI with dynamic window
            df[f'rsi_{rsi_window}'] = TechnicalIndicators.calculate_rsi(df['close'], rsi_window)
            
            # MACD with dynamic parameters
            macd_line, signal_line, histogram = TechnicalIndicators.calculate_macd(
                df['close'], fast=macd_fast, slow=macd_slow, signal=macd_signal
=======
        """Add all technical indicators to DataFrame with adaptive parameters"""
        try:
            # Get adaptive parameters based on market regime
            params = TechnicalIndicators.get_adaptive_parameters(df)

            # Basic moving averages with adaptive periods
            df['ema_20'] = TechnicalIndicators.calculate_ema(df['close'], 20)  # Keep for compatibility
            df['ema_12'] = TechnicalIndicators.calculate_ema(df['close'], params['ema_fast'])
            df['ema_26'] = TechnicalIndicators.calculate_ema(df['close'], params['ema_slow'])

            # RSI with adaptive period
            df['rsi_14'] = TechnicalIndicators.calculate_rsi(df['close'], params['rsi_period'])

            # MACD with adaptive parameters
            macd_line, signal_line, histogram = TechnicalIndicators.calculate_macd(
                df['close'],
                fast=params['macd_fast'],
                slow=params['macd_slow'],
                signal=9
>>>>>>> a452a01b
            )
            df['macd_line'] = macd_line
            df['macd_signal'] = signal_line
            df['macd_histogram'] = histogram
<<<<<<< HEAD
            
            # Bollinger Bands with dynamic parameters
            bb_upper, bb_lower, bb_middle = TechnicalIndicators.calculate_bollinger_bands_ema(
                df['close'], window=bb_window, std=bb_std
=======

            # Bollinger Bands with adaptive parameters
            bb_upper, bb_lower, bb_middle = TechnicalIndicators.calculate_bollinger_bands_ema(
                df['close'],
                window=params['bb_period'],
                std=params['bb_std']
>>>>>>> a452a01b
            )
            df['bb_upper'] = bb_upper
            df['bb_lower'] = bb_lower
            df['bb_middle'] = bb_middle

            # Store market regime info
            df['market_regime'] = params['regime']
            
            # Stochastic (remains with fixed params for now)
            stoch_k, stoch_d = TechnicalIndicators.calculate_stochastic(
                df['high'], df['low'], df['close']
            )
            df['stoch_k'] = stoch_k
            df['stoch_d'] = stoch_d
            
<<<<<<< HEAD
            log_msg = (
                f"Indicators added with profile: {profile}. "
                f"RSI_win: {rsi_window}, "
                f"MACD:({macd_fast},{macd_slow},{macd_signal}), "
                f"BB:({bb_window},{bb_std})"
            )
            logger.info(log_msg)
=======
            logger.info(f"Technical indicators added with adaptive parameters (regime: {params['regime']})")
>>>>>>> a452a01b
            return df
            
        except Exception as e:
            logger.error(f"Error calculating technical indicators: {e}")
            import traceback
            logger.error(traceback.format_exc())
            return df
    
    @staticmethod
    def calculate_all_indicators(df):
        """Alias for add_all_indicators for compatibility"""
        return TechnicalIndicators.add_all_indicators(df)<|MERGE_RESOLUTION|>--- conflicted
+++ resolved
@@ -73,17 +73,17 @@
 
     @staticmethod
     def calculate_atr(high, low, close, timeperiod=14):
-        """Average True Range"""
+        """Average True Range using TA-Lib"""
         return talib.ATR(high.to_numpy(), low.to_numpy(), close.to_numpy(), timeperiod=timeperiod)
 
     @staticmethod
     def calculate_market_regime(df):
         """Calculate market regime: trending, ranging, or volatile"""
         if len(df) < 50:
-            return 'ranging', 0.5
+            return 'ranging'
 
         # ATR-based volatility
-        atr = TechnicalIndicators.calculate_atr(df['high'], df['low'], df['close'], 14)
+        atr = TechnicalIndicators.calculate_atr(df['high'], df['low'], df['close'], timeperiod=14)
         atr_pct = (atr / df['close']) * 100
 
         # Trend strength using ADX concept
@@ -93,156 +93,72 @@
 
         volatility_score = atr_pct.iloc[-1]
 
-        if volatility_score > 3.0:  # High volatility
-            return 'volatile', volatility_score / 5.0
-        elif trend_strength > 0.6:  # Strong trend
-            return 'trending', trend_strength
+        if volatility_score > 3.0:
+            return 'volatile'
+        elif trend_strength > 0.6:
+            return 'trending'
         else:
-            return 'ranging', 0.5
-
-    @staticmethod
-    def calculate_atr(high, low, close, period=14):
-        """Average True Range"""
-        tr1 = high - low
-        tr2 = abs(high - close.shift())
-        tr3 = abs(low - close.shift())
-        tr = pd.concat([tr1, tr2, tr3], axis=1).max(axis=1)
-        return tr.rolling(period).mean()
+            return 'ranging'
 
     @staticmethod
     def get_adaptive_parameters(df):
-        """Get adaptive parameters based on market regime"""
-        regime, strength = TechnicalIndicators.calculate_market_regime(df)
+        """Get adaptive parameters based on market regime by reading from config."""
+        regime = TechnicalIndicators.calculate_market_regime(df)
+        config = load_config()
+        
+        # Capitalize to match section names in setting.ini (e.g., "Volatile")
+        section = regime.capitalize()
+        
+        if section not in config:
+            logger.warning(f"'{section}' section not found in setting.ini. Falling back to 'Trending'.")
+            section = 'Trending'
 
-        if regime == 'volatile':
-            # Volatile market: wider bands, longer periods
-            return {
-                'rsi_period': 21,  # Slower RSI
-                'bb_period': 30,   # Wider BB
-                'bb_std': 2.5,     # Wider bands
-                'ema_fast': 15,
-                'ema_slow': 35,
-                'macd_fast': 15,
-                'macd_slow': 35,
-                'regime': regime
-            }
-        elif regime == 'trending':
-            # Trending market: standard parameters
-            return {
-                'rsi_period': 14,
-                'bb_period': 20,
-                'bb_std': 2.0,
-                'ema_fast': 12,
-                'ema_slow': 26,
-                'macd_fast': 12,
-                'macd_slow': 26,
-                'regime': regime
-            }
-        else:  # ranging
-            # Ranging market: tighter bands, shorter periods
-            return {
-                'rsi_period': 9,   # Faster RSI
-                'bb_period': 15,   # Tighter BB
-                'bb_std': 1.5,     # Narrower bands
-                'ema_fast': 8,
-                'ema_slow': 21,
-                'macd_fast': 8,
-                'macd_slow': 21,
-                'regime': regime
-            }
+        params = {
+            'rsi_window': config.getint(section, 'rsi_window', fallback=14),
+            'bb_window': config.getint(section, 'bb_window', fallback=20),
+            'bb_std': config.getfloat(section, 'bb_std', fallback=2.0),
+            'macd_fast': config.getint(section, 'macd_fast', fallback=12),
+            'macd_slow': config.getint(section, 'macd_slow', fallback=26),
+            'macd_signal': config.getint(section, 'macd_signal', fallback=9),
+            'regime': regime
+        }
+        return params
 
     @staticmethod
     def add_all_indicators(df):
-<<<<<<< HEAD
-        """Add all technical indicators to DataFrame with dynamic adjustments."""
+        """Add all technical indicators to DataFrame with adaptive parameters"""
         try:
-            config = load_config()
-
-            # Ensure high, low, close columns exist
             if not all(col in df.columns for col in ['high', 'low', 'close']):
-                logger.error("DataFrame must contain 'high', 'low', and 'close' columns.")
+                logger.error("DataFrame must contain 'high', 'low', and 'close' columns for adaptive indicators.")
                 return df
 
-            # --- Dynamic Parameter Logic ---
-            df['atr'] = TechnicalIndicators.calculate_atr(df['high'], df['low'], df['close'])
-            latest_atr = df['atr'].rolling(window=3).mean().iloc[-1]
-            
-            volatility_threshold = config.getfloat('DynamicParameters', 'volatility_threshold', fallback=50000)
-
-            if latest_atr > volatility_threshold:
-                profile = "HighVolatility"
-            else:
-                profile = "LowVolatility"
-
-            # Load parameters from config based on profile
-            rsi_window = config.getint(profile, 'rsi_window')
-            ema_window = config.getint(profile, 'ema_window')
-            macd_fast = config.getint(profile, 'macd_fast')
-            macd_slow = config.getint(profile, 'macd_slow')
-            macd_signal = config.getint(profile, 'macd_signal')
-            bb_window = config.getint(profile, 'bb_window')
-            bb_std = config.getfloat(profile, 'bb_std')
-
-            # Store dynamic params for debugging/logging
-            df['dynamic_profile'] = profile.replace("Volatility", "")
-            df['dynamic_rsi_window'] = rsi_window
-
-            # --- Indicator Calculations ---
-            # EMA
-            df[f'ema_{ema_window}'] = TechnicalIndicators.calculate_ema(df['close'], ema_window)
-            
-            # RSI with dynamic window
-            df[f'rsi_{rsi_window}'] = TechnicalIndicators.calculate_rsi(df['close'], rsi_window)
-            
-            # MACD with dynamic parameters
-            macd_line, signal_line, histogram = TechnicalIndicators.calculate_macd(
-                df['close'], fast=macd_fast, slow=macd_slow, signal=macd_signal
-=======
-        """Add all technical indicators to DataFrame with adaptive parameters"""
-        try:
             # Get adaptive parameters based on market regime
             params = TechnicalIndicators.get_adaptive_parameters(df)
 
-            # Basic moving averages with adaptive periods
-            df['ema_20'] = TechnicalIndicators.calculate_ema(df['close'], 20)  # Keep for compatibility
-            df['ema_12'] = TechnicalIndicators.calculate_ema(df['close'], params['ema_fast'])
-            df['ema_26'] = TechnicalIndicators.calculate_ema(df['close'], params['ema_slow'])
-
             # RSI with adaptive period
-            df['rsi_14'] = TechnicalIndicators.calculate_rsi(df['close'], params['rsi_period'])
+            df['rsi'] = TechnicalIndicators.calculate_rsi(df['close'], window=params['rsi_window'])
 
             # MACD with adaptive parameters
             macd_line, signal_line, histogram = TechnicalIndicators.calculate_macd(
                 df['close'],
                 fast=params['macd_fast'],
                 slow=params['macd_slow'],
-                signal=9
->>>>>>> a452a01b
+                signal=params['macd_signal']
             )
             df['macd_line'] = macd_line
             df['macd_signal'] = signal_line
             df['macd_histogram'] = histogram
-<<<<<<< HEAD
-            
-            # Bollinger Bands with dynamic parameters
-            bb_upper, bb_lower, bb_middle = TechnicalIndicators.calculate_bollinger_bands_ema(
-                df['close'], window=bb_window, std=bb_std
-=======
 
             # Bollinger Bands with adaptive parameters
             bb_upper, bb_lower, bb_middle = TechnicalIndicators.calculate_bollinger_bands_ema(
                 df['close'],
-                window=params['bb_period'],
+                window=params['bb_window'],
                 std=params['bb_std']
->>>>>>> a452a01b
             )
             df['bb_upper'] = bb_upper
             df['bb_lower'] = bb_lower
             df['bb_middle'] = bb_middle
 
-            # Store market regime info
-            df['market_regime'] = params['regime']
-            
             # Stochastic (remains with fixed params for now)
             stoch_k, stoch_d = TechnicalIndicators.calculate_stochastic(
                 df['high'], df['low'], df['close']
@@ -250,17 +166,10 @@
             df['stoch_k'] = stoch_k
             df['stoch_d'] = stoch_d
             
-<<<<<<< HEAD
-            log_msg = (
-                f"Indicators added with profile: {profile}. "
-                f"RSI_win: {rsi_window}, "
-                f"MACD:({macd_fast},{macd_slow},{macd_signal}), "
-                f"BB:({bb_window},{bb_std})"
-            )
-            logger.info(log_msg)
-=======
-            logger.info(f"Technical indicators added with adaptive parameters (regime: {params['regime']})")
->>>>>>> a452a01b
+            # Store market regime info for logging and analysis
+            df['market_regime'] = params['regime']
+            
+            logger.info(f"Indicators added with adaptive parameters (Regime: {params['regime']})")
             return df
             
         except Exception as e:
