import pandas as pd
import logging
import sys
import random
from datetime import datetime, timedelta
from services.gmo_api import GMOCoinAPI
from services.technical_indicators import TechnicalIndicators

# ロギング設定
logging.basicConfig(
    level=logging.INFO,
    format='%(asctime)s - %(name)s - %(levelname)s - %(message)s',
    handlers=[logging.StreamHandler(sys.stdout)]
)
logger = logging.getLogger(__name__)

class DataService:
    """
    Service for fetching and managing market data
    """
    
    def __init__(self, api_key=None, api_secret=None, db_session=None):
        """
        Initialize data service
        
        :param api_key: GMO Coin API key
        :param api_secret: GMO Coin API secret
        :param db_session: Database session for database operations
        """
        self.api = GMOCoinAPI(api_key, api_secret)
        self.db_session = db_session
        self.cache = {}
        self.cache_timeout = 60  # Cache timeout in seconds
    
    def _convert_interval_for_api(self, interval):
        """
        UI設定の時間足をGMO Coin API形式に変換

        :param interval: UI設定の間隔 (5m, 1h, etc.)
        :return: GMO API用の間隔 (5min, 1h, etc.)

        Note: GMO Coin APIがサポートしているのは: 1min, 5min, 15min, 30minのみ
              1h, 4h, 8h, 12h, 1dは非サポート（ERR-5207エラーになる）
        """
        # GMO Coin APIがサポートしている時間足のみ
        conversion_map = {
            '1m': '1min',
            '5m': '5min',
            '15m': '15min',
            '30m': '30min',
<<<<<<< HEAD
            '1h': '1hour',
            '4h': '4hour',
            '8h': '8hour',
            '12h': '12hour',
            '1d': '1day',
            '1w': '1week'
=======
            '1min': '1min',
            '5min': '5min',
            '15min': '15min',
            '30min': '30min'
>>>>>>> 9e1bd431
        }

        # サポートされていない時間足の警告と自動変換
        unsupported_intervals = {
            '1h': '30min',
            '4h': '30min',
            '8h': '30min',
            '12h': '30min',
            '1d': '30min',
            '1hour': '30min',
            '4hour': '30min',
            '1day': '30min'
        }

        if interval in unsupported_intervals:
            fallback = unsupported_intervals[interval]
            logger.warning(f"⚠️ GMO Coin API does NOT support '{interval}' timeframe!")
            logger.warning(f"⚠️ Automatically converting to '{fallback}' (maximum supported interval)")
            logger.warning(f"⚠️ Supported intervals: 1min, 5min, 15min, 30min ONLY")
            return fallback

        converted = conversion_map.get(interval, '30min')  # デフォルトは30min
        if converted != interval:
            logger.info(f"Converting interval: {interval} -> {converted}")
        return converted
    
    def get_ticker(self, symbol="DOGE_JPY"):
        """
        Get current ticker information
        
        :param symbol: Trading pair symbol
        :return: Ticker data
        """
        cache_key = f"ticker_{symbol}"
        
        # Check cache first
        if cache_key in self.cache:
            cache_time, cache_data = self.cache[cache_key]
            if datetime.now() - cache_time < timedelta(seconds=self.cache_timeout):
                return cache_data
        
        # Fetch fresh data
        response = self.api.get_ticker(symbol)
        logger.debug(f"Ticker response: {response}")

        if isinstance(response, dict):
            # レスポンスが {'data': [...]} 形式の場合
            if 'data' in response:
                data = response['data']
                # dataがリストの場合は最初の要素を取得
                if isinstance(data, list) and len(data) > 0:
                    data = data[0]
                # Cache the result
                self.cache[cache_key] = (datetime.now(), data)
                return data
            # レスポンスが直接 {'ask': ..., 'bid': ..., 'last': ...} 形式の場合
            elif 'last' in response or 'ask' in response:
                # Cache the result
                self.cache[cache_key] = (datetime.now(), response)
                return response
            else:
                logger.warning(f"Unexpected ticker data format: {response}")
                return None
        else:
            logger.error(f"Failed to get ticker data: {response}")
            return None
    
    def get_klines(self, symbol="DOGE_JPY", interval="1h", limit=100, force_refresh=False):
        """
        Get candlestick/OHLCV data
        
        :param symbol: Trading pair symbol
        :param interval: Time interval (1min, 5min, 10min, 15min, 30min, 1h, 4h, 8h, 12h, 1d, 1w)
        :param limit: Number of candles to fetch
        :param force_refresh: 強制的にAPIから新しいデータを取得する
        :return: DataFrame with OHLCV data
        """
        # UI設定の時間足をGMO API形式に変換
        api_interval = self._convert_interval_for_api(interval)
        logger.info(f"Fetching klines data for {symbol}, interval: {interval} (API: {api_interval}), force_refresh: {force_refresh}")
        
        # 強制更新が指定されていない場合のみデータベースを確認
        if not force_refresh and hasattr(self, 'db_session') and self.db_session:
            try:
                from models import MarketData
                from sqlalchemy import desc
                logger.info(f"Attempting to get {limit} records for {symbol} from database first")
                
                # データベースからデータを取得
                market_data = self.db_session.query(MarketData).filter_by(
                    currency_pair=symbol
                ).order_by(
                    desc(MarketData.timestamp)
                ).limit(limit).all()
                
                if market_data and len(market_data) >= limit * 0.7:  # データベースに少なくとも70%のデータがある場合
                    logger.info(f"Found {len(market_data)} records in database, using cached data")
                    
                    # データポイントをリストに変換
                    data_points = []
                    for point in market_data:
                        data_points.append([
                            int(point.timestamp.timestamp() * 1000),  # Unix timestamp in ms
                            float(point.open_price),
                            float(point.high_price),
                            float(point.low_price),
                            float(point.close_price),
                            float(point.volume)
                        ])
                    
                    # 逆順にして時系列を正しく並べる
                    data_points.reverse()
                    df = self._convert_klines_to_dataframe(data_points)
                    if df is not None and not df.empty:
                        logger.info(f"Successfully loaded {len(df)} data points from database")
                        return df
            except Exception as db_e:
                logger.error(f"Error retrieving data from database: {db_e}")
                # データベース取得に失敗した場合はAPIでフォールバック
        
        # キャッシュをチェック
        cache_key = f"klines_{symbol}_{interval}_{limit}"
        if cache_key in self.cache:
            cache_time, cache_data = self.cache[cache_key]
            if datetime.now() - cache_time < timedelta(seconds=self.cache_timeout):
                logger.info(f"Using cached klines data for {symbol}, interval: {interval}")
                return cache_data
        
        # APIからデータを取得
        all_klines = []
        
        logger.info(f"Fetching klines data from API for {symbol}, interval: {api_interval}")
        
        # GMO Coin APIは過去の日付パラメータが必須
        logger.info(f"Attempting to get historical data with date parameter")
        
        # 最低限必要なデータポイント数
        min_required_datapoints = min(limit, 24)  # 少なくとも1日分のデータ
        # 過去に遡れる最大日数（1ヶ月）
        max_days_to_try = 30
        success = False
        response = None
        
        # 現在から過去に向かって日付を遡る
        for days_ago in range(1, max_days_to_try + 1):
            target_date = (datetime.now() - timedelta(days=days_ago)).strftime('%Y%m%d')
            logger.info(f"Trying to fetch data for date: {target_date}")
            
            response = self.api.get_klines(symbol=symbol, interval=api_interval, date=target_date)
            
            if isinstance(response, dict) and 'data' in response and response['data']:
                logger.info(f"Successfully fetched {len(response['data'])} data points for date {target_date}")
                all_klines.extend(response['data'])
                success = True
                
                # 十分なデータが集まったかチェック
                if len(all_klines) >= min_required_datapoints:
                    break
            else:
                logger.warning(f"No data for date {target_date}: {response}")
        
        if not success or not all_klines:
            logger.warning("Failed to get sufficient klines data from API")
            # フォールバックデータ生成を試行
            logger.info("Primary data source failed, trying enhanced fallback")
            df = self._create_enhanced_fallback_data(symbol, interval, limit)
            if df is not None:
                return df
            
            logger.info(f"Enhanced fallback failed, trying database with resampling to {interval}")
            # データベースから異なる間隔のデータを取得してリサンプリングを試行
            if hasattr(self, 'db_session') and self.db_session:
                try:
                    from models import MarketData
                    from sqlalchemy import desc
                    
                    # より多くのデータを取得（最大500件）
                    market_data = self.db_session.query(MarketData).filter_by(
                        currency_pair=symbol
                    ).order_by(
                        desc(MarketData.timestamp)
                    ).limit(500).all()
                    
                    if market_data and len(market_data) > 10:
                        logger.info(f"Found {len(market_data)} historical records, attempting to create dataset")
                        
                        # データポイントをリストに変換
                        data_points = []
                        for point in market_data:
                            data_points.append([
                                int(point.timestamp.timestamp() * 1000),
                                float(point.open_price),
                                float(point.high_price),
                                float(point.low_price),
                                float(point.close_price),
                                float(point.volume)
                            ])
                        
                        # 逆順にして時系列を正しく並べる
                        data_points.reverse()
                        df = self._convert_klines_to_dataframe(data_points)
                        
                        if df is not None and not df.empty:
                            logger.info(f"Successfully created {len(df)} data points from database")
                            return df
                except Exception as db_e:
                    logger.error(f"Error with database fallback: {db_e}")
            
            logger.error("All data sources failed")
            return None
        
        # データを制限
        if len(all_klines) > limit:
            all_klines = all_klines[-limit:]
        
        logger.info(f"Processing {len(all_klines)} klines data points")
        
        # Convert to DataFrame
        df = self._convert_klines_to_dataframe(all_klines)
        
        if df is not None:
            # Cache the result
            self.cache[cache_key] = (datetime.now(), df)
            return df
        else:
            logger.error("Failed to convert klines data to DataFrame")
            return None
    
    def _convert_klines_to_dataframe(self, klines_data):
        """
        Convert klines data to DataFrame
        
        :param klines_data: List of klines data
        :return: DataFrame with OHLCV data
        """
        try:
            if not klines_data:
                logger.warning("No klines data provided")
                return None
            
            # Check if data is in dictionary format (new GMO API format)
            if isinstance(klines_data[0], dict):
                # Convert dictionary format to DataFrame
                df_data = []
                for item in klines_data:
                    df_data.append({
                        'timestamp': pd.to_datetime(int(item['openTime']), unit='ms'),
                        'open': float(item['open']),
                        'high': float(item['high']),
                        'low': float(item['low']),
                        'close': float(item['close']),
                        'volume': float(item['volume'])
                    })
                df = pd.DataFrame(df_data)
            else:
                # Old format - Create DataFrame from klines data
                df = pd.DataFrame(klines_data, columns=['timestamp', 'open', 'high', 'low', 'close', 'volume'])
                
                # Convert data types
                df['timestamp'] = pd.to_datetime(df['timestamp'], unit='ms')
                for col in ['open', 'high', 'low', 'close', 'volume']:
                    df[col] = pd.to_numeric(df[col], errors='coerce')
            
            # Remove any invalid data
            df = df.dropna()
            
            if df.empty:
                logger.warning("No valid data after conversion")
                return None
            
            # Sort by timestamp
            df = df.sort_values('timestamp').reset_index(drop=True)
            
            logger.info(f"Converted {len(df)} klines data points to DataFrame")
            return df
            
        except Exception as e:
            logger.error(f"Error converting klines to DataFrame: {e}")
            logger.error(f"Sample data: {klines_data[:2] if klines_data else 'None'}")
            return None
    
    def get_data_with_indicators(self, symbol="DOGE_JPY", interval="1h", limit=100, force_refresh=False):
        """
        Get market data with technical indicators
        
        :param symbol: Trading pair symbol
        :param interval: Time interval
        :param limit: Number of data points
        :param force_refresh: Force refresh from API
        :return: DataFrame with OHLCV data and technical indicators
        """
        logger.info(f"Getting data with indicators for {symbol}, interval={interval}, force_refresh={force_refresh}")
        
        # Get raw klines data
        df = self.get_klines(symbol, interval, limit, force_refresh)
        
        if df is None or df.empty:
            logger.error("Failed to get klines data")
            return None
        
        try:
            # Update the last candle with current ticker price if available
            logger.info("Updating last candle with current price")
            ticker_data = self.get_ticker(symbol)
            if ticker_data:
                # ticker_data is already a dict, not a list
                current_price = float(ticker_data.get('last', ticker_data.get('bid', 0)))
                if current_price > 0:
                    # Update the last row's close price to current price safely
                    try:
                        if 'close' in df.columns:
                            df.loc[df.index[-1], 'close'] = current_price
                            logger.info(f"Updated last candle close price to current: {current_price}")
                        else:
                            logger.warning("'close' column not found in DataFrame")
                    except Exception as e:
                        logger.error(f"Error updating close price: {e}")
            
            # Add technical indicators
            df_with_indicators = TechnicalIndicators.add_all_indicators(df)
            logger.info("All technical indicators added successfully")
            
            return df_with_indicators
            
        except Exception as e:
            logger.error(f"Error adding indicators: {e}")
            import traceback
            logger.error(traceback.format_exc())
            return df
    
    def get_account_margin(self):
        """
        Get margin account information
        
        :return: Margin account data
        """
        try:
            return self.api.get_account_margin()
        except Exception as e:
            logger.error(f"Error getting margin account: {e}")
            return None
    
    def get_positions(self, symbol=None):
        """
        Get open positions
        
        :param symbol: Trading pair symbol (optional filter)
        :return: Positions data
        """
        try:
            return self.api.get_positions(symbol)
        except Exception as e:
            logger.error(f"Error getting positions: {e}")
            return None
    
    def close_position(self, position_id, size=None):
        """
        Close a specific position
        
        :param position_id: Position ID to close
        :param size: Size to close (optional, closes all if not specified)
        :return: Close order result
        """
        try:
            return self.api.close_position(position_id, size)
        except Exception as e:
            logger.error(f"Error closing position: {e}")
            return None
    
    def close_all_positions_by_symbol(self, symbol, side=None):
        """
        Close all positions for a symbol
        
        :param symbol: Trading pair symbol
        :param side: Position side to close (BUY/SELL), all if None
        :return: Close results
        """
        try:
            return self.api.close_all_positions_by_symbol(symbol, side)
        except Exception as e:
            logger.error(f"Error closing all positions: {e}")
            return False
    
    def _create_enhanced_fallback_data(self, symbol="DOGE_JPY", interval="1h", limit=100):
        """
        创建增强的回退数据，用于技术指标计算
        
        :param symbol: 交易对符号
        :param interval: 时间间隔
        :param limit: 数据点数量
        :return: 包含OHLCV数据的DataFrame
        """
        logger.info(f"Creating enhanced fallback data for {symbol}, interval={interval}, limit={limit}")
        
        try:
            # 获取当前价格
            ticker_data = self.get_ticker(symbol)
            if not ticker_data or not isinstance(ticker_data, list) or len(ticker_data) == 0:
                logger.error("Cannot get current ticker data for fallback generation")
                return None
                
            current_price = float(ticker_data[0]['last'])
            high_price = float(ticker_data[0].get('high', current_price * 1.02))
            low_price = float(ticker_data[0].get('low', current_price * 0.98))
            volume = float(ticker_data[0].get('volume', 1000000))
            
            logger.info(f"Base data - Price: {current_price}, High: {high_price}, Low: {low_price}, Volume: {volume}")
            
            # 生成时间间隔
            now = datetime.now()
            if interval in ['1min', '1m']:
                time_delta = timedelta(minutes=1)
            elif interval in ['5min', '5m']:
                time_delta = timedelta(minutes=5)
            elif interval in ['15min', '15m']:
                time_delta = timedelta(minutes=15)
            elif interval in ['30min', '30m']:
                time_delta = timedelta(minutes=30)
            elif interval in ['1h']:
                time_delta = timedelta(hours=1)
            elif interval in ['4h']:
                time_delta = timedelta(hours=4)
            elif interval in ['1d']:
                time_delta = timedelta(days=1)
            else:  # Default to 1h
                time_delta = timedelta(hours=1)
            
            # 创建更现实的价格数据
            df_data = []
            price_volatility = (high_price - low_price) / current_price
            price_volatility = max(0.01, min(0.05, price_volatility))  # 限制波动率在1%-5%之间
            
            # 生成趋势
            trend = random.choice(['bullish', 'bearish', 'neutral'])
            trend_strength = random.uniform(0.3, 0.8)
            
            logger.info(f"Generated trend: {trend} with strength: {trend_strength:.2f}")
            
            for i in range(limit):
                timestamp = now - time_delta * (limit - i - 1)
                
                # 计算基准价格（有趋势性）
                progress = i / limit  # 从0到1
                if trend == 'bullish':
                    base_price = low_price * (1 - progress) + current_price * progress
                elif trend == 'bearish':
                    base_price = high_price * (1 - progress) + current_price * progress
                else:  # neutral
                    base_price = current_price * (1 + random.uniform(-0.02, 0.02))
                
                # 添加随机噪音
                noise = random.uniform(-price_volatility, price_volatility) * (1 - progress * 0.5)
                adjusted_price = base_price * (1 + noise)
                
                # 生成OHLC数据
                candle_volatility = random.uniform(0.005, 0.02)  # 单个蜡烛的波动率
                open_price = adjusted_price * (1 + random.uniform(-candle_volatility/2, candle_volatility/2))
                close_price = adjusted_price * (1 + random.uniform(-candle_volatility/2, candle_volatility/2))
                
                high_candle = max(open_price, close_price) * random.uniform(1.001, 1 + candle_volatility)
                low_candle = min(open_price, close_price) * random.uniform(1 - candle_volatility, 0.999)
                
                # 确保最后一个数据点使用当前价格
                if i == limit - 1:
                    close_price = current_price
                    high_candle = max(high_candle, current_price)
                    low_candle = min(low_candle, current_price)
                
                # 生成相对现实的成交量（基于当天成交量）
                volume_variation = random.uniform(0.5, 1.5)
                adjusted_volume = volume * volume_variation * random.uniform(0.8, 1.2)
                
                df_data.append([
                    int(timestamp.timestamp() * 1000),  # timestamp
                    round(open_price, 3),               # open
                    round(high_candle, 3),              # high
                    round(low_candle, 3),               # low
                    round(close_price, 3),              # close
                    int(adjusted_volume)                # volume
                ])
            
            # 转换为DataFrame
            df = self._convert_klines_to_dataframe(df_data)
            
            if df is not None and not df.empty:
                logger.info(f"Enhanced fallback data created: {len(df)} records")
                # Cache the result
                cache_key = f"klines_{symbol}_{interval}_{limit}"
                self.cache[cache_key] = (datetime.now(), df)
                return df
            
        except Exception as e:
            logger.error(f"Error creating enhanced fallback data: {e}")
            
        return None
    
    def save_market_data_to_db(self, symbol, df):
        """
        Save market data to database for future use
        
        :param symbol: Trading pair symbol
        :param df: DataFrame with market data
        :return: Success status
        """
        if not hasattr(self, 'db_session') or not self.db_session:
            logger.warning("No database session available, cannot save market data")
            return False
        
        try:
            from models import MarketData
            
            # データベースに保存（既存データとの重複を避ける）
            saved_count = 0
            for _, row in df.iterrows():
                # 既存データをチェック
                existing = self.db_session.query(MarketData).filter_by(
                    currency_pair=symbol,
                    timestamp=row['timestamp']
                ).first()
                
                if not existing:
                    market_data = MarketData(
                        currency_pair=symbol,
                        timestamp=row['timestamp'],
                        open_price=row['open'],
                        high_price=row['high'],
                        low_price=row['low'],
                        close_price=row['close'],
                        volume=row['volume']
                    )
                    self.db_session.add(market_data)
                    saved_count += 1
            
            if saved_count > 0:
                self.db_session.commit()
                logger.info(f"Saved {saved_count} new market data points to database")
            else:
                logger.info("No new market data to save")
            
            return True
            
        except Exception as e:
            logger.error(f"Error saving market data to database: {e}")
            try:
                self.db_session.rollback()
            except:
                pass
            return False<|MERGE_RESOLUTION|>--- conflicted
+++ resolved
@@ -48,19 +48,10 @@
             '5m': '5min',
             '15m': '15min',
             '30m': '30min',
-<<<<<<< HEAD
-            '1h': '1hour',
-            '4h': '4hour',
-            '8h': '8hour',
-            '12h': '12hour',
-            '1d': '1day',
-            '1w': '1week'
-=======
             '1min': '1min',
             '5min': '5min',
             '15min': '15min',
             '30min': '30min'
->>>>>>> 9e1bd431
         }
 
         # サポートされていない時間足の警告と自動変換
